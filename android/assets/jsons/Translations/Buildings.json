--- conflicted
+++ resolved
@@ -153,10 +153,7 @@
 	}
 	
 	"Free Technology":{
-<<<<<<< HEAD
-=======
 		Italian:"Dona una tecnologia gratuita"
->>>>>>> 272f58fe
 		Simplified_Chinese:"获得1项免费科技"
 	}
 
