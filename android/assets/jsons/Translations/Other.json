--- conflicted
+++ resolved
@@ -1434,13 +1434,6 @@
 		Portuguese:"Maravilhas"
 	}
 
-<<<<<<< HEAD
-=======
-	"National Wonders":{ // already here at line 1099
-		Italian:"Meraviglie Nazionali"
-	}
-
->>>>>>> 39748422
 	"Specialist Buildings":{
 		Italian:"Edifici specialisti"
 		Romanian:"Clădiri specializate"
